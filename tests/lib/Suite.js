--- conflicted
+++ resolved
@@ -396,12 +396,8 @@
 				]
 			});
 
-<<<<<<< HEAD
 			assert.strictEqual(suite.get('numTests'), 4, 'Suite#numTests should return the correct number of tests, including those from nested suites');
 			assert.strictEqual(suite.get('numFailedTests'), 2, 'Suite#numFailedTests returns the correct number of failed tests, including those from nested suites');
-=======
-			assert.strictEqual(suite.numTests, 4, 'Suite#numTests should return the correct number of tests, including those from nested suites');
-			assert.strictEqual(suite.numFailedTests, 2, 'Suite#numFailedTests returns the correct number of failed tests, including those from nested suites');
 		},
 
 		'Suite#beforeEach and #afterEach nesting': function () {
@@ -498,7 +494,6 @@
 			}, function () {
 				dfd.reject(new assert.AssertionError({ message: 'Suite should not fail' }));
 			}));
->>>>>>> 95ce9222
 		}
 	});
 });