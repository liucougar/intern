--- conflicted
+++ resolved
@@ -158,17 +158,13 @@
 					self.isAsync = true;
 					timer = setTimeout(function () {
 						// Cancelling the promise will trigger errback
-						result.cancel(new CancelError('Timeout reached on ' + self.id));
+						result.cancel(new CancelError('Timeout reached on ' + self.get('id')));
 					}, self.timeout);
 				}
 
 				when(result).then(function () {
-<<<<<<< HEAD
 					self.timeElapsed = new Date().getTime() - startTime;
-=======
-					self.timeElapsed = Date.now() - startTime;
 					self.hasPassed = true;
->>>>>>> 941a9f9b
 					topic.publish('/test/pass', self);
 					finishRun();
 					dfd.resolve();
