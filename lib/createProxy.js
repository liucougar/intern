/*jshint node:true */
define([
	'require',
	'dojo/node!http',
	'dojo/node!path',
	'dojo/node!fs',
	'dojo/topic',
<<<<<<< HEAD
	'dojo/Stateful'
], function (require, http, path, fs, topic, Stateful) {
=======
	'dojo/aspect'
], function (require, http, path, fs, topic, aspect) {
>>>>>>> 03073c47
	// TODO: This is some insanely bad code that makes insanely bad assumptions, wastes insane amounts of memory,
	// and violates the HTTP spec like crazy. But as a prototype, it works.

	var contentTypes = {
		'': 'application/octet-stream',
		'.css': 'text/css',
		'.gif': 'image/gif',
		'.html': 'text/html',
		'.jpg': 'image/jpeg',
		'.js': 'text/javascript',
		'.json': 'application/json',
		'.png': 'image/png'
	};

	return function (config) {
		var sessions = {};

		function publishInSequence(message) {
			var session = sessions[message.sessionId];
			if (!session) {
				session = sessions[message.sessionId] = { lastSequence: -1, queue: {} };
			}

			if (message.sequence <= session.lastSequence) {
				throw new Error('Repeated sequence for session ' + message.sessionId);
			}

			if (message.sequence > session.lastSequence + 1) {
				session.queue[message.sequence] = message;
				return;
			}

			do {
				session.lastSequence = message.sequence;
				delete session.queue[session.lastSequence];

				var args = message.payload;
				if (args[1] && typeof args[1] === 'object') {
					args[1] = new Stateful(args[1]);
				}
				topic.publish.apply(topic, args);
			}
			while ((message = session.queue[message.sequence + 1]));
		}

		function handler(request, response) {
			if (request.method === 'GET') {
				if (/\.js(?:$|\?)/.test(request.url)) {
					handleFile(request, response, config.instrumenter);
				}
				else {
					handleFile(request, response);
				}
			}
			else if (request.method === 'POST') {
				request.setEncoding('utf8');
				var data = '';
				request.on('data', function (chunk) {
					data += chunk;
				});
				request.on('end', function () {
					publishInSequence(JSON.parse(data));

					response.statusCode = 204;
					response.end();
				});
			}
			else {
				response.statusCode = 501;
				response.end();
			}
		}

		function handleFile(request, response, instrumenter) {
			var file = /^\/+([^?]*)/.exec(request.url)[1],
				wholePath;

			if (/^__intern\//.test(file)) {
				wholePath = path.join(require.toUrl('intern/'), file.replace(/^__intern\//, ''));
				instrumenter = null;
			}
			else {
				wholePath = path.join(config.basePath, file);
			}

			// if the string passed to `excludeInstrumentation` changes here, it must also change in `client.js`
			if (config.excludeInstrumentation && config.excludeInstrumentation.test(file)) {
				instrumenter = null;
			}

			var contentType = contentTypes[path.extname(wholePath)] || contentTypes[''];
			if (instrumenter) {
				fs.readFile(wholePath, 'utf8', function (error, data) {
					if (error) {
						response.statusCode = 404;
						response.end();
						return;
					}

					// providing `wholePath` to the instrumenter instead of a partial filename is necessary because
					// lcov.info requires full path names as per the lcov spec
					data = instrumenter.instrumentSync(data, wholePath);

					response.writeHead(200, {
						'Content-Type': contentType,
						'Content-Length': Buffer.byteLength(data)
					});
					response.end(data);
				});
			}
			else {
				fs.exists(wholePath, function (exists) {
					if (!exists) {
						response.statusCode = 404;
						response.end();
						return;
					}

					response.writeHead(200, {
						'Content-Type': contentType
					});
					var fileStream = fs.createReadStream(wholePath);
					fileStream.pipe(response);
				});
			}
		}

		var server = http.createServer(handler);
		server.listen(config.port);

		var sockets = [];

		aspect.after(server, 'close', function () {
			while (sockets.length) {
				sockets.pop().destroy();
			}
		});

		server.on('connection', function (socket) {
			sockets.push(socket);
			socket.on('close', function () {
				sockets.splice(sockets.indexOf(socket), 1);
			});
		});

		console.log('Listening on 0.0.0.0:' + config.port);
		return server;
	};
});<|MERGE_RESOLUTION|>--- conflicted
+++ resolved
@@ -5,13 +5,9 @@
 	'dojo/node!path',
 	'dojo/node!fs',
 	'dojo/topic',
-<<<<<<< HEAD
+	'dojo/aspect',
 	'dojo/Stateful'
-], function (require, http, path, fs, topic, Stateful) {
-=======
-	'dojo/aspect'
-], function (require, http, path, fs, topic, aspect) {
->>>>>>> 03073c47
+], function (require, http, path, fs, topic, aspect, Stateful) {
 	// TODO: This is some insanely bad code that makes insanely bad assumptions, wastes insane amounts of memory,
 	// and violates the HTTP spec like crazy. But as a prototype, it works.
 
