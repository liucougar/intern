/*jshint node:true */
define([
	'../main',
	'./reporterManager',
	'./Suite',
	'./util',
	'require',
	'./util',
	'dojo/_base/array',
	'dojo/topic',
	'dojo/has',
	'dojo/has!host-node?dojo/node!istanbul/lib/instrumenter',
	'dojo/has!host-node?dojo/node!path'
<<<<<<< HEAD
], function (main, reporterManager, Suite, require, util, arrayUtil, topic, has, hook, Instrumenter, path) {
=======
], function (main, reporterManager, Suite, util, require, topic, has, Instrumenter, path) {
>>>>>>> 6f418cda
	main.mode = 'client';

	return {
		run: function (args, config) {
			main.config = config;

			if (!args.suites) {
				args.suites = config.suites;
			}

			// args.suites might be an array or it might be a scalar value but we always need deps to be a fresh
			// array
			var deps = [].concat(args.suites || []);

			if (!args.reporters) {
				if (config.reporters) {
					args.reporters = config.reporters;
				}
				else {
					console.info('Defaulting to "console" reporter');
					args.reporters = 'console';
				}
			}

			args.reporters = arrayUtil.map([].concat(args.reporters), function (reporterModuleId) {
				// Allow 3rd party reporters to be used simply by specifying a full mid, or built-in reporters by
				// specifying the reporter name only
				if (reporterModuleId.indexOf('/') === -1) {
					reporterModuleId = './reporters/' + reporterModuleId;
				}
				return reporterModuleId;
			});

			deps = deps.concat(args.reporters);

			// TODO: This is probably a fatal condition and so we need to let the runner know that no more
			// information will be forthcoming from this client
			if (has('host-browser')) {
				window.onerror = function (message, url, lineNumber, columnNumber, error) {
					error = error || new Error(message + ' at ' + url + ':' + lineNumber +
						(columnNumber !== undefined ? ':' + columnNumber : ''));

					if (!reportersReady) {
						console.error(error);
					}

					topic.publish('/error', error);
					topic.publish('/client/end', args.sessionId);
				};
			}
			else if (has('host-node')) {
				process.on('uncaughtException', function (error) {
					if (!reportersReady) {
						console.error(error.stack);
					}

					topic.publish('/error', error);
					process.exit(1);
				});
			}

			// Client interface has only one environment, the current environment, and cannot run functional tests
			// on itself
			main.suites.push(new Suite({ name: 'main', sessionId: args.sessionId }));

			if (has('host-node')) {
				// Hook up the instrumenter before any code dependencies are loaded
				var basePath = path.resolve(config.loader.baseUrl || process.cwd()) + '/',
					instrumenter = new Instrumenter({
						// coverage variable is changed primarily to avoid any jshint complaints, but also to make
						// it clearer where the global is coming from
						coverageVariable: '__internCoverage',

						// compacting code makes it harder to look at but it does not really matter
						noCompact: true,

						// auto-wrap breaks code
						noAutoWrap: true
					});

				util.setInstrumentationHooks(config, instrumenter, basePath);
			}

			var reportersReady = false;
			require(deps, function () {
				// A hash map, { reporter module ID: reporter definition }
				var firstReporterIndex = arguments.length - args.reporters.length,
					reporters = util.reduce([].slice.call(arguments, firstReporterIndex), function (map, reporter, i) {
						map[args.reporters[i]] = reporter;
						return map;
					}, {});

				reporterManager.add(reporters);
				reportersReady = true;

				if (has('host-node')) {
					var hasErrors = false;

					topic.subscribe('/error, /test/fail', function () {
						hasErrors = true;
					});

					process.on('exit', function () {
						// calling `process.exit` after the main test loop finishes will cause any remaining
						// in-progress operations to abort, which is undesirable if there are any asynchronous
						// I/O operations that a reporter wants to perform once all tests are complete; calling
						// from within the exit event avoids this problem by allowing Node.js to decide when to
						// terminate
						process.exit(hasErrors ? 1 : 0);
					});
				}

				if (args.autoRun !== 'false') {
					main.run().then(function () {
						/*global __internCoverage */
						typeof __internCoverage !== 'undefined' &&
							topic.publish('/coverage', args.sessionId, __internCoverage);
					}).always(function () {
						reporterManager.clear();
					});
				}
			});
		}
	};
});<|MERGE_RESOLUTION|>--- conflicted
+++ resolved
@@ -5,17 +5,12 @@
 	'./Suite',
 	'./util',
 	'require',
-	'./util',
 	'dojo/_base/array',
 	'dojo/topic',
 	'dojo/has',
 	'dojo/has!host-node?dojo/node!istanbul/lib/instrumenter',
 	'dojo/has!host-node?dojo/node!path'
-<<<<<<< HEAD
-], function (main, reporterManager, Suite, require, util, arrayUtil, topic, has, hook, Instrumenter, path) {
-=======
-], function (main, reporterManager, Suite, util, require, topic, has, Instrumenter, path) {
->>>>>>> 6f418cda
+], function (main, reporterManager, Suite, util, require, arrayUtil, topic, has, Instrumenter, path) {
 	main.mode = 'client';
 
 	return {
