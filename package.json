--- conflicted
+++ resolved
@@ -1,11 +1,6 @@
 {
-<<<<<<< HEAD
 	"name": "intern-geezer",
-	"version": "1.6.1",
-=======
-	"name": "intern",
 	"version": "1.6.2",
->>>>>>> c578a086
 	"main": "main",
 	"description": "Intern: geezer edition. A next-generation code testing stack for last-generation JavaScript code.",
 	"repository": {
@@ -18,20 +13,11 @@
 	"dependencies": {
 		"wd": "0.2.2",
 		"istanbul": "0.1.35",
-<<<<<<< HEAD
-		"sauce-connect-launcher": "0.3.2",
+		"sauce-connect-launcher": "0.4.0",
 		"dojo": "1.9.3"
 	},
 	"devDependencies": {
-		"intern-geezer": "1.6.1"
-=======
-		"sauce-connect-launcher": "0.4.0",
-		"dojo": "https://github.com/csnover/dojo2-core/archive/7378ade167380ff86e8a530b6259db263800dbf9.tar.gz",
-		"chai": "1.9.0"
-	},
-	"devDependencies": {
-		"intern": "1.6.2"
->>>>>>> c578a086
+		"intern-geezer": "1.6.2"
 	},
 	"bugs": "https://github.com/theintern/intern/issues",
 	"keywords": [ "javascript", "test", "unit", "testing", "ci", "continuous integration", "bdd", "tdd", "xunit", "istanbul", "dojo", "toolkit", "selenium", "sauce labs", "code coverage" ],
