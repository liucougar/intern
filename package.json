--- conflicted
+++ resolved
@@ -20,11 +20,7 @@
 		"intern-geezer": "https://github.com/theintern/intern/archive/geezer.tar.gz"
 	},
 	"bugs": "https://github.com/theintern/intern/issues",
-<<<<<<< HEAD
 	"keywords": [ "javascript", "test", "unit", "testing", "ci", "continuous integration", "bdd", "tdd", "xunit", "istanbul", "dojo", "toolkit", "selenium", "sauce labs", "code coverage" ],
-	"homepage": "http://theintern.io/"
-=======
-	"keywords": [ "javascript", "test", "unit", "testing", "ci", "continuous integration", "bdd", "tdd", "xunit", "istanbul", "chai", "dojo", "toolkit", "selenium", "sauce labs", "code coverage" ],
 	"homepage": "http://theintern.io/",
 	"directories": {
 		bin: "./bin",
@@ -34,5 +30,4 @@
 		"intern-client": "./bin/intern-client.js",
 		"intern-runner": "./bin/intern-runner.js"
 	}
->>>>>>> dd3d1d20
 }