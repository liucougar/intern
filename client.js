/*jshint node:true */
if (typeof process !== 'undefined' && typeof define === 'undefined') {
	(function () {
		var pathUtils = require('path');

		global.dojoConfig = {
			async: 1,
			baseUrl: pathUtils.resolve(__dirname, '..'),
			deps: [ 'teststack/client' ],
			packages: [
				{ name: 'dojo-ts', location: pathUtils.resolve(__dirname, 'dojo') },
				{ name: 'teststack', location: __dirname }
			],
			tlmSiblingOfDojo: 0
		};

		require('./dojo/dojo');
	})();
}
else {
	define([
		'./main',
		'./lib/args',
		'./lib/reporterManager',
		'./lib/Suite',
		'dojo-ts/json',
		'dojo-ts/topic',
		'dojo-ts/_base/array',
		'require'
<<<<<<< HEAD
	], function (main, args, Suite, JSON, topic, array, require) {
=======
	], function (main, args, reporterManager, Suite, topic, require) {
>>>>>>> b6a235f6
		if (!args.config) {
			throw new Error('Missing "config" argument');
		}

		require([ args.config ], function (config) {
			// TODO: Use of the global require is required for this to work because config mechanics are in global
			// require only in the Dojo loader; this should probably not be the case
			this.require(config.loader);

			if (!args.suites) {
				args.suites = config.suites;
			}

			// args.suites might be an array or it might be a scalar value but we always need deps to be a fresh array.
			var deps = [].concat(args.suites);

			if (!args.reporters) {
				if (config.reporters) {
					args.reporters = config.reporters;
				}
				else {
					console.info('Defaulting to "console" reporter');
					args.reporters = 'console';
				}
			}

			// TODO: This is probably a fatal condition and so we need to let the runner know that no more information
			// will be forthcoming from this client
			if (typeof window !== 'undefined') {
				window.onerror = function (message, url, lineNumber) {
					var error = new Error(message + ' at ' + url + ':' + lineNumber);
					topic.publish('/error', error);
					topic.publish('/client/end', args.sessionId);
				};
			}
			else if (typeof process !== 'undefined') {
				process.on('uncaughtException', function (error) {
					topic.publish('/error', error);
				});
			}

			args.reporters = array.map([].concat(args.reporters), function (reporterModuleId) {
				// Allow 3rd party reporters to be used simply by specifying a full mid, or built-in reporters by
				// specifying the reporter name only
				if (reporterModuleId.indexOf('/') === -1) {
					reporterModuleId = './lib/reporters/' + reporterModuleId;
				}
				return reporterModuleId;
			});

			deps = deps.concat(args.reporters);

			// Client interface has only one environment, the current environment, and cannot run functional tests on
			// itself
			main.suites.push(new Suite({ name: 'main', sessionId: args.sessionId }));

			require(deps, function () {
				// A hash map, { reporter module ID: reporter definition }
				var reporters = [].slice.call(arguments, arguments.length - args.reporters.length).reduce(function (map, reporter, i) {
					map[args.reporters[i]] = reporter;
					return map;
				}, {});

				reporterManager.add(reporters);

				if (args.autoRun !== 'false') {
					main.run();
				}
			});
		});
	});
}<|MERGE_RESOLUTION|>--- conflicted
+++ resolved
@@ -23,15 +23,12 @@
 		'./lib/args',
 		'./lib/reporterManager',
 		'./lib/Suite',
-		'dojo-ts/json',
+		'./lib/util',
 		'dojo-ts/topic',
 		'dojo-ts/_base/array',
-		'require'
-<<<<<<< HEAD
-	], function (main, args, Suite, JSON, topic, array, require) {
-=======
-	], function (main, args, reporterManager, Suite, topic, require) {
->>>>>>> b6a235f6
+		'require',
+		'dojo-ts/json'
+	], function (main, args, reporterManager, Suite, util, topic, array, require) {
 		if (!args.config) {
 			throw new Error('Missing "config" argument');
 		}
@@ -90,7 +87,7 @@
 
 			require(deps, function () {
 				// A hash map, { reporter module ID: reporter definition }
-				var reporters = [].slice.call(arguments, arguments.length - args.reporters.length).reduce(function (map, reporter, i) {
+				var reporters = util.reduce([].slice.call(arguments, arguments.length - args.reporters.length), function (map, reporter, i) {
 					map[args.reporters[i]] = reporter;
 					return map;
 				}, {});
